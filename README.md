

### SPL Name Service Fork
This fork of [michaelhly's solana-py repo](https://github.com/michaelhly/solana-py.git) adds an interface to the SPL Name Service program.
It also addresses some necessary fixes and additions to program address derivation / validation.

<<<<<<< HEAD
For the original library, [see michaelhly's repo](https://michaelhly.github.io/solana-py/).
=======
Python version of [solana-web3.js](https://github.com/solana-labs/solana-web3.js/) for interacting with Solana.

Read the [Documentation](https://michaelhly.github.io/solana-py/).

## Quickstart

### Installation

```sh
pip install solana
```

### General Usage

```py
import solana
```

### API Client

```py
from solana.rpc.api import Client

http_client = Client("https://api.devnet.solana.com")
```

### Async API Client

```py
import asyncio
from solana.rpc.async_api import AsyncClient

async def main():
    async with AsyncClient("https://api.devnet.solana.com") as client:
        res = await client.is_connected()
    print(res)  # True

    # Alternatively, close the client explicitly instead of using a context manager:
    client = AsyncClient("https://api.devnet.solana.com")
    res = await client.is_connected()
    print(res)  # True
    await client.close()

asyncio.run(main())
```

## Development

### Setup

1. Install pipenv.

```sh
brew install pipenv
```

2. Install dev dependencies.

```sh
pipenv install --dev
```

3. Activate the pipenv shell.

```sh
pipenv shell
```

### Lint

```sh
make lint
```

### Tests

```sh
# All tests
make tests
# Unit tests only
make unit-tests
# Integration tests only
make int-tests
```

### Start a Solana Localnet

Install [docker](https://docs.docker.com/get-started/).

```sh
# Update/pull latest docker image
pipenv run update-localnet
# Start localnet instance
pipenv run start-localnet
```

### Using Jupyter Notebook

```sh
make notebook
```
>>>>>>> 247dc9eb
<|MERGE_RESOLUTION|>--- conflicted
+++ resolved
@@ -1,12 +1,10 @@
 
+For the original library, [see michaelhly's repo](https://michaelhly.github.io/solana-py/).
 
 ### SPL Name Service Fork
 This fork of [michaelhly's solana-py repo](https://github.com/michaelhly/solana-py.git) adds an interface to the SPL Name Service program.
 It also addresses some necessary fixes and additions to program address derivation / validation.
 
-<<<<<<< HEAD
-For the original library, [see michaelhly's repo](https://michaelhly.github.io/solana-py/).
-=======
 Python version of [solana-web3.js](https://github.com/solana-labs/solana-web3.js/) for interacting with Solana.
 
 Read the [Documentation](https://michaelhly.github.io/solana-py/).
@@ -107,5 +105,4 @@
 
 ```sh
 make notebook
-```
->>>>>>> 247dc9eb
+```